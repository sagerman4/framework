<?php namespace Illuminate\Foundation;

use Closure;
use Stack\Builder;
use Illuminate\Http\Request;
use Illuminate\Http\Response;
use Illuminate\Config\FileLoader;
use Illuminate\Container\Container;
use Illuminate\Filesystem\Filesystem;
use Illuminate\Support\Facades\Facade;
use Illuminate\Support\ServiceProvider;
use Illuminate\Events\EventServiceProvider;
use Illuminate\Routing\RoutingServiceProvider;
use Illuminate\Contracts\Support\ResponsePreparer;
use Illuminate\Exception\ExceptionServiceProvider;
use Illuminate\Config\FileEnvironmentVariablesLoader;
use Symfony\Component\HttpKernel\HttpKernelInterface;
use Symfony\Component\HttpKernel\TerminableInterface;
use Symfony\Component\HttpKernel\Exception\HttpException;
use Symfony\Component\Debug\Exception\FatalErrorException;
use Symfony\Component\HttpFoundation\Request as SymfonyRequest;
use Symfony\Component\HttpFoundation\Response as SymfonyResponse;
use Symfony\Component\HttpKernel\Exception\NotFoundHttpException;
use Illuminate\Contracts\Foundation\Application as ApplicationContract;

class Application extends Container implements HttpKernelInterface,
                                               TerminableInterface,
                                               ApplicationContract,
                                               ResponsePreparer {

	/**
	 * The Laravel framework version.
	 *
	 * @var string
	 */
	const VERSION = '5.0-dev';

	/**
	 * Indicates if the application has "booted".
	 *
	 * @var bool
	 */
	protected $booted = false;

	/**
	 * The array of booting callbacks.
	 *
	 * @var array
	 */
	protected $bootingCallbacks = array();

	/**
	 * The array of booted callbacks.
	 *
	 * @var array
	 */
	protected $bootedCallbacks = array();

	/**
	 * The array of finish callbacks.
	 *
	 * @var array
	 */
	protected $finishCallbacks = array();

	/**
	 * The array of shutdown callbacks.
	 *
	 * @var array
	 */
	protected $shutdownCallbacks = array();

	/**
	 * All of the developer defined middlewares.
	 *
	 * @var array
	 */
	protected $middlewares = array();

	/**
	 * All of the registered service providers.
	 *
	 * @var array
	 */
	protected $serviceProviders = array();

	/**
	 * The names of the loaded service providers.
	 *
	 * @var array
	 */
	protected $loadedProviders = array();

	/**
	 * The deferred services and their providers.
	 *
	 * @var array
	 */
	protected $deferredServices = array();

	/**
	 * The request class used by the application.
	 *
	 * @var string
	 */
	protected static $requestClass = 'Illuminate\Http\Request';

	/**
	 * Create a new Illuminate application instance.
	 *
	 * @param  \Illuminate\Http\Request  $request
	 * @return void
	 */
	public function __construct(Request $request = null)
	{
		$this->registerBaseBindings($request ?: $this->createNewRequest());

		$this->registerBaseServiceProviders();

		$this->registerBaseMiddlewares();
	}

	/**
	 * Create a new request instance from the request class.
	 *
	 * @return \Illuminate\Http\Request
	 */
	protected function createNewRequest()
	{
		return forward_static_call(array(static::$requestClass, 'createFromGlobals'));
	}

	/**
	 * Register the basic bindings into the container.
	 *
	 * @param  \Illuminate\Http\Request  $request
	 * @return void
	 */
	protected function registerBaseBindings($request)
	{
		$this->instance('request', $request);

		$this->instance('Illuminate\Container\Container', $this);
	}

	/**
	 * Register all of the base service providers.
	 *
	 * @return void
	 */
	protected function registerBaseServiceProviders()
	{
		foreach (array('Event', 'Exception', 'Routing') as $name)
		{
			$this->{"register{$name}Provider"}();
		}
	}

	/**
	 * Register the exception service provider.
	 *
	 * @return void
	 */
	protected function registerExceptionProvider()
	{
		$this->register(new ExceptionServiceProvider($this));
	}

	/**
	 * Register the routing service provider.
	 *
	 * @return void
	 */
	protected function registerRoutingProvider()
	{
		$this->register(new RoutingServiceProvider($this));
	}

	/**
	 * Register the event service provider.
	 *
	 * @return void
	 */
	protected function registerEventProvider()
	{
		$this->register(new EventServiceProvider($this));
	}

	/**
	 * Bind the installation paths to the application.
	 *
	 * @param  array  $paths
	 * @return void
	 */
	public function bindInstallPaths(array $paths)
	{
		$this->instance('path', realpath($paths['app']));

		// Here we will bind the install paths into the container as strings that can be
		// accessed from any point in the system. Each path key is prefixed with path
		// so that they have the consistent naming convention inside the container.
		foreach (array_except($paths, array('app')) as $key => $value)
		{
			$this->instance("path.{$key}", realpath($value));
		}
	}

	/**
	 * Get the application bootstrap file.
	 *
	 * @return string
	 */
	public static function getBootstrapFile()
	{
		return __DIR__.'/start.php';
	}

	/**
	 * Start the exception handling for the request.
	 *
	 * @return void
	 */
	public function startExceptionHandling()
	{
		$this['exception']->register($this->environment());

		$this['exception']->setDebug($this['config']['app.debug']);
	}

	/**
	 * Get or check the current application environment.
	 *
	 * @param  mixed
	 * @return string
	 */
	public function environment()
	{
		if (count(func_get_args()) > 0)
		{
			return in_array($this['env'], func_get_args());
		}
		else
		{
			return $this['env'];
		}
	}

	/**
	 * Determine if application is in local environment.
	 *
	 * @return bool
	 */
	public function isLocal()
	{
		return $this['env'] == 'local';
	}

	/**
	 * Detect the application's current environment.
	 *
	 * @param  array|string  $envs
	 * @return string
	 */
	public function detectEnvironment($envs)
	{
		$args = isset($_SERVER['argv']) ? $_SERVER['argv'] : null;

		return $this['env'] = (new EnvironmentDetector())->detect($envs, $args);
	}

	/**
	 * Determine if we are running in the console.
	 *
	 * @return bool
	 */
	public function runningInConsole()
	{
		return php_sapi_name() == 'cli';
	}

	/**
	 * Determine if we are running unit tests.
	 *
	 * @return bool
	 */
	public function runningUnitTests()
	{
		return $this['env'] == 'testing';
	}

	/**
	 * Force register a service provider with the application.
	 *
	 * @param  \Illuminate\Support\ServiceProvider|string  $provider
	 * @param  array  $options
	 * @return \Illuminate\Support\ServiceProvider
	 */
	public function forceRegister($provider, $options = array())
	{
		return $this->register($provider, $options, true);
	}

	/**
	 * Register a service provider with the application.
	 *
	 * @param  \Illuminate\Support\ServiceProvider|string  $provider
	 * @param  array  $options
	 * @param  bool   $force
	 * @return \Illuminate\Support\ServiceProvider
	 */
	public function register($provider, $options = array(), $force = false)
	{
		if ($registered = $this->getRegistered($provider) && ! $force)
                                     return $registered;

		// If the given "provider" is a string, we will resolve it, passing in the
		// application instance automatically for the developer. This is simply
		// a more convenient way of specifying your service provider classes.
		if (is_string($provider))
		{
			$provider = $this->resolveProviderClass($provider);
		}

		$provider->register();

		// Once we have registered the service we will iterate through the options
		// and set each of them on the application so they will be available on
		// the actual loading of the service objects and for developer usage.
		foreach ($options as $key => $value)
		{
			$this[$key] = $value;
		}

		$this->markAsRegistered($provider);

		// If the application has already booted, we will call this boot method on
		// the provider class so it has an opportunity to do its boot logic and
		// will be ready for any usage by the developer's application logics.
		if ($this->booted)
		{
			$this->bootProvider($provider);
		}

		return $provider;
	}

	/**
	 * Get the registered service provider instance if it exists.
	 *
	 * @param  \Illuminate\Support\ServiceProvider|string  $provider
	 * @return \Illuminate\Support\ServiceProvider|null
	 */
	public function getRegistered($provider)
	{
		$name = is_string($provider) ? $provider : get_class($provider);

		if (array_key_exists($name, $this->loadedProviders))
		{
			return array_first($this->serviceProviders, function($key, $value) use ($name)
			{
				return get_class($value) == $name;
			});
		}
	}

	/**
	 * Resolve a service provider instance from the class name.
	 *
	 * @param  string  $provider
	 * @return \Illuminate\Support\ServiceProvider
	 */
	public function resolveProviderClass($provider)
	{
		return new $provider($this);
	}

	/**
	 * Mark the given provider as registered.
	 *
	 * @param  \Illuminate\Support\ServiceProvider
	 * @return void
	 */
	protected function markAsRegistered($provider)
	{
		$this['events']->fire($class = get_class($provider), array($provider));

		$this->serviceProviders[] = $provider;

		$this->loadedProviders[$class] = true;
	}

	/**
	 * Load and boot all of the remaining deferred providers.
	 *
	 * @return void
	 */
	public function loadDeferredProviders()
	{
		// We will simply spin through each of the deferred providers and register each
		// one and boot them if the application has booted. This should make each of
		// the remaining services available to this application for immediate use.
		foreach ($this->deferredServices as $service => $provider)
		{
			$this->loadDeferredProvider($service);
		}

		$this->deferredServices = array();
	}

	/**
	 * Load the provider for a deferred service.
	 *
	 * @param  string  $service
	 * @return void
	 */
	protected function loadDeferredProvider($service)
	{
		$provider = $this->deferredServices[$service];

		// If the service provider has not already been loaded and registered we can
		// register it with the application and remove the service from this list
		// of deferred services, since it will already be loaded on subsequent.
		if ( ! isset($this->loadedProviders[$provider]))
		{
			$this->registerDeferredProvider($provider, $service);
		}
	}

	/**
	 * Register a deferred provider and service.
	 *
	 * @param  string  $provider
	 * @param  string  $service
	 * @return void
	 */
	public function registerDeferredProvider($provider, $service = null)
	{
		// Once the provider that provides the deferred service has been registered we
		// will remove it from our local list of the deferred services with related
		// providers so that this container does not try to resolve it out again.
		if ($service) unset($this->deferredServices[$service]);

		$this->register($instance = new $provider($this));

		if ( ! $this->booted)
		{
			$this->booting(function() use ($instance)
			{
				$this->bootProvider($instance);
			});
		}
	}

	/**
	 * Resolve the given type from the container.
	 *
	 * (Overriding Container::make)
	 *
	 * @param  string  $abstract
	 * @param  array   $parameters
	 * @return mixed
	 */
	public function make($abstract, $parameters = array())
	{
		$abstract = $this->getAlias($abstract);

		if (isset($this->deferredServices[$abstract]))
		{
			$this->loadDeferredProvider($abstract);
		}

		return parent::make($abstract, $parameters);
	}

	/**
	 * Determine if the given abstract type has been bound.
	 *
	 * (Overriding Container::bound)
	 *
	 * @param  string  $abstract
	 * @return bool
	 */
	public function bound($abstract)
	{
		return isset($this->deferredServices[$abstract]) || parent::bound($abstract);
	}

	/**
	 * "Extend" an abstract type in the container.
	 *
	 * (Overriding Container::extend)
	 *
	 * @param  string   $abstract
	 * @param  \Closure  $closure
	 * @return void
	 *
	 * @throws \InvalidArgumentException
	 */
	public function extend($abstract, Closure $closure)
	{
		$abstract = $this->getAlias($abstract);

		if (isset($this->deferredServices[$abstract]))
		{
			$this->loadDeferredProvider($abstract);
		}

		return parent::extend($abstract, $closure);
	}

	/**
	 * Register a "before" application filter.
	 *
	 * @param  \Closure|string  $callback
	 * @return void
	 */
	public function before($callback)
	{
		return $this['router']->before($callback);
	}

	/**
	 * Register an "after" application filter.
	 *
	 * @param  \Closure|string  $callback
	 * @return void
	 */
	public function after($callback)
	{
		return $this['router']->after($callback);
	}

	/**
	 * Register a "finish" application filter.
	 *
	 * @param  \Closure|string  $callback
	 * @return void
	 */
	public function finish($callback)
	{
		$this->finishCallbacks[] = $callback;
	}

	/**
	 * Register a "shutdown" callback.
	 *
	 * @param  callable  $callback
	 * @return void
	 */
	public function shutdown(callable $callback = null)
	{
		if (is_null($callback))
		{
			$this->fireAppCallbacks($this->shutdownCallbacks);
		}
		else
		{
			$this->shutdownCallbacks[] = $callback;
		}
	}

	/**
	 * Register a function for determining when to use array sessions.
	 *
	 * @param  \Closure  $callback
	 * @return void
	 */
	public function useArraySessions(Closure $callback)
	{
		$this->bind('session.reject', function() use ($callback)
		{
			return $callback;
		});
	}

	/**
	 * Determine if the application has booted.
	 *
	 * @return bool
	 */
	public function isBooted()
	{
		return $this->booted;
	}

	/**
	 * Boot the application's service providers.
	 *
	 * @return void
	 */
	public function boot()
	{
		if ($this->booted) return;

		array_walk($this->serviceProviders, function($p) { $this->bootProvider($p); });

		$this->bootApplication();
	}

	/**
	 * Boot the application and fire app callbacks.
	 *
	 * @return void
	 */
	protected function bootApplication()
	{
		// Once the application has booted we will also fire some "booted" callbacks
		// for any listeners that need to do work after this initial booting gets
		// finished. This is useful when ordering the boot-up processes we run.
		$this->fireAppCallbacks($this->bootingCallbacks);

		$this->booted = true;

		$this->fireAppCallbacks($this->bootedCallbacks);
	}

	/**
	 * Register a new boot listener.
	 *
	 * @param  mixed  $callback
	 * @return void
	 */
	public function booting($callback)
	{
		$this->bootingCallbacks[] = $callback;
	}

	/**
	 * Register a new "booted" listener.
	 *
	 * @param  mixed  $callback
	 * @return void
	 */
	public function booted($callback)
	{
		$this->bootedCallbacks[] = $callback;

		if ($this->isBooted()) $this->fireAppCallbacks(array($callback));
	}

	/**
	 * Boot the given service provider.
	 *
	 * @param  \Illuminate\Support\ServiceProvider  $provider
	 * @return void
	 */
	protected function bootProvider(ServiceProvider $provider)
	{
		if (method_exists($provider, 'boot'))
		{
			return $this->call([$provider, 'boot']);
		}
	}

	/**
	 * Run the application and send the response.
	 *
	 * @param  \Symfony\Component\HttpFoundation\Request  $request
	 * @return void
	 */
	public function run(SymfonyRequest $request = null)
	{
		$request = $request ?: $this['request'];

		$response = with($stack = $this->getStackedClient())->handle($request);

		$response->send();

		$stack->terminate($request, $response);
	}

	/**
	 * Get the stacked HTTP kernel for the application.
	 *
	 * @return  \Symfony\Component\HttpKernel\HttpKernelInterface
	 */
	protected function getStackedClient()
	{
		$sessionReject = $this->bound('session.reject') ? $this['session.reject'] : null;

		$client = (new Builder)
                    ->push('Illuminate\Cookie\Guard', $this['encrypter'])
                    ->push('Illuminate\Cookie\Queue', $this['cookie'])
                    ->push('Illuminate\Session\Middleware', $this['session'], $sessionReject);

		$this->mergeCustomMiddlewares($client);

		return $client->resolve($this);
	}

	/**
	 * Merge the developer defined middlewares onto the stack.
	 *
	 * @param  \Stack\Builder
	 * @return void
	 */
	protected function mergeCustomMiddlewares(Builder $stack)
	{
		foreach ($this->middlewares as $middleware)
		{
			list($class, $parameters) = array_values($middleware);

			array_unshift($parameters, $class);

			call_user_func_array(array($stack, 'push'), $parameters);
		}
	}

	/**
	 * Register the default, but optional middlewares.
	 *
	 * @return void
	 */
	protected function registerBaseMiddlewares()
	{
		//
	}

	/**
	 * Add a HttpKernel middleware onto the stack.
	 *
	 * @param  string  $class
	 * @param  array  $parameters
	 * @return $this
	 */
	public function middleware($class, array $parameters = array())
	{
		$this->middlewares[] = compact('class', 'parameters');

		return $this;
	}

	/**
	 * Remove a custom middleware from the application.
	 *
	 * @param  string  $class
	 * @return void
	 */
	public function forgetMiddleware($class)
	{
		$this->middlewares = array_filter($this->middlewares, function($m) use ($class)
		{
			return get_class($m['class']) != $class;
		});
	}

	/**
	 * Determine if the application routes are cached.
	 *
	 * @return bool
	 */
	public function routesAreCached()
	{
		return $this['files']->exists($this->getRouteCachePath());
	}

	/**
	 * Get the path to the routes cache file.
	 *
	 * @return string
	 */
	public function getRouteCachePath()
	{
		return $this['path.storage'].'/meta/routes.php';
	}

	/**
	 * Handle the given request and get the response.
	 *
	 * Provides compatibility with BrowserKit functional testing.
	 *
	 * @implements HttpKernelInterface::handle
	 *
	 * @param  \Symfony\Component\HttpFoundation\Request  $request
	 * @param  int   $type
	 * @param  bool  $catch
	 * @return \Symfony\Component\HttpFoundation\Response
	 *
	 * @throws \Exception
	 */
	public function handle(SymfonyRequest $request, $type = HttpKernelInterface::MASTER_REQUEST, $catch = true)
	{
		try
		{
			$this->refreshRequest($request = Request::createFromBase($request));

			$this->boot();

			return $this->dispatch($request);
		}
		catch (\Exception $e)
		{
			if ($this->runningUnitTests()) throw $e;

			return $this['exception']->handleException($e);
		}
	}

	/**
	 * Handle the given request and get the response.
	 *
	 * @param  \Illuminate\Http\Request  $request
	 * @return \Symfony\Component\HttpFoundation\Response
	 */
	public function dispatch(Request $request)
	{
		if ($this->runningUnitTests() && ! $this['session']->isStarted())
		{
			$this['session']->start();
		}

		return $this['router']->dispatch($this->prepareRequest($request));
	}

	/**
	 * Terminate the request and send the response to the browser.
	 *
	 * @param  \Symfony\Component\HttpFoundation\Request  $request
	 * @param  \Symfony\Component\HttpFoundation\Response  $response
	 * @return void
	 */
	public function terminate(SymfonyRequest $request, SymfonyResponse $response)
	{
		$this->callFinishCallbacks($request, $response);

		$this->shutdown();
	}

	/**
	 * Refresh the bound request instance in the container.
	 *
	 * @param  \Illuminate\Http\Request  $request
	 * @return void
	 */
	protected function refreshRequest(Request $request)
	{
		$this->instance('request', $request);

		Facade::clearResolvedInstance('request');
	}

	/**
	 * Call the "finish" callbacks assigned to the application.
	 *
	 * @param  \Symfony\Component\HttpFoundation\Request  $request
	 * @param  \Symfony\Component\HttpFoundation\Response  $response
	 * @return void
	 */
	public function callFinishCallbacks(SymfonyRequest $request, SymfonyResponse $response)
	{
		foreach ($this->finishCallbacks as $callback)
		{
			call_user_func($callback, $request, $response);
		}
	}

	/**
	 * Call the booting callbacks for the application.
	 *
	 * @param  array  $callbacks
	 * @return void
	 */
	protected function fireAppCallbacks(array $callbacks)
	{
		foreach ($callbacks as $callback)
		{
			call_user_func($callback, $this);
		}
	}

	/**
	 * Prepare the request by injecting any services.
	 *
	 * @param  \Illuminate\Http\Request  $request
	 * @return \Illuminate\Http\Request
	 */
	public function prepareRequest(Request $request)
	{
		if ( ! is_null($this['config']['session.driver']) && ! $request->hasSession())
		{
			$request->setSession($this['session']->driver());
		}

		return $request;
	}

	/**
	 * Prepare the given value as a Response object.
	 *
	 * @param  mixed  $value
	 * @return \Symfony\Component\HttpFoundation\Response
	 */
	public function prepareResponse($value)
	{
		if ( ! $value instanceof SymfonyResponse) $value = new Response($value);

		return $value->prepare($this['request']);
	}

	/**
	 * Determine if the application is ready for responses.
	 *
	 * @return bool
	 */
	public function readyForResponses()
	{
		return $this->booted;
	}

	/**
	 * Determine if the application is currently down for maintenance.
	 *
	 * @return bool
	 */
	public function isDownForMaintenance()
	{
		return file_exists($this['config']['app.manifest'].'/down');
	}

	/**
	 * Register a maintenance mode event listener.
	 *
	 * @param  \Closure  $callback
	 * @return void
	 */
	public function down(Closure $callback)
	{
		$this['events']->listen('illuminate.app.down', $callback);
	}

	/**
	 * Throw an HttpException with the given data.
	 *
	 * @param  int     $code
	 * @param  string  $message
	 * @param  array   $headers
	 * @return void
	 *
	 * @throws \Symfony\Component\HttpKernel\Exception\HttpException
	 * @throws \Symfony\Component\HttpKernel\Exception\NotFoundHttpException
	 */
	public function abort($code, $message = '', array $headers = array())
	{
		if ($code == 404)
		{
			throw new NotFoundHttpException($message);
		}
		else
		{
			throw new HttpException($code, $message, null, $headers);
		}
	}

	/**
	 * Register a 404 error handler.
	 *
	 * @param  \Closure  $callback
	 * @return void
	 */
	public function missing(Closure $callback)
	{
		$this->error(function(NotFoundHttpException $e) use ($callback)
		{
			return call_user_func($callback, $e);
		});
	}

	/**
	 * Register an application error handler.
	 *
	 * @param  \Closure  $callback
	 * @return void
	 */
	public function error(Closure $callback)
	{
		$this['exception']->error($callback);
	}

	/**
	 * Register an error handler at the bottom of the stack.
	 *
	 * @param  \Closure  $callback
	 * @return void
	 */
	public function pushError(Closure $callback)
	{
		$this['exception']->pushError($callback);
	}

	/**
	 * Register an error handler for fatal errors.
	 *
	 * @param  \Closure  $callback
	 * @return void
	 */
	public function fatal(Closure $callback)
	{
		$this->error(function(FatalErrorException $e) use ($callback)
		{
			return call_user_func($callback, $e);
		});
	}

	/**
	 * Get the configuration loader instance.
	 *
	 * @return \Illuminate\Config\LoaderInterface
	 */
	public function getConfigLoader()
	{
		return new FileLoader(new Filesystem, $this['path.config']);
	}

	/**
	 * Get the environment variables loader instance.
	 *
	 * @return \Illuminate\Config\EnvironmentVariablesLoaderInterface
	 */
	public function getEnvironmentVariablesLoader()
	{
		return new FileEnvironmentVariablesLoader(new Filesystem, $this['path.base']);
	}

	/**
	 * Get the service provider repository instance.
	 *
	 * @return \Illuminate\Foundation\ProviderRepository
	 */
	public function getProviderRepository()
	{
		$manifest = $this['config']['app.manifest'];

		return new ProviderRepository(new Filesystem, $manifest);
	}

	/**
	 * Get the service providers that have been loaded.
	 *
	 * @return array
	 */
	public function getLoadedProviders()
	{
		return $this->loadedProviders;
	}

	/**
	 * Set the application's deferred services.
	 *
	 * @param  array  $services
	 * @return void
	 */
	public function setDeferredServices(array $services)
	{
		$this->deferredServices = $services;
	}

	/**
	 * Determine if the given service is a deferred service.
	 *
	 * @param  string  $service
	 * @return bool
	 */
	public function isDeferredService($service)
	{
		return isset($this->deferredServices[$service]);
	}

	/**
	 * Get or set the request class for the application.
	 *
	 * @param  string  $class
	 * @return string
	 */
	public static function requestClass($class = null)
	{
		if ( ! is_null($class)) static::$requestClass = $class;

		return static::$requestClass;
	}

	/**
	 * Set the application request for the console environment.
	 *
	 * @return void
	 */
	public function setRequestForConsoleEnvironment()
	{
		$url = $this['config']->get('app.url', 'http://localhost');

		$parameters = array($url, 'GET', array(), array(), array(), $_SERVER);

		$this->refreshRequest(static::onRequest('create', $parameters));
	}

	/**
	 * Call a method on the default request class.
	 *
	 * @param  string  $method
	 * @param  array  $parameters
	 * @return mixed
	 */
	public static function onRequest($method, $parameters = array())
	{
		return forward_static_call_array(array(static::requestClass(), $method), $parameters);
	}

	/**
	 * Get the current application locale.
	 *
	 * @return string
	 */
	public function getLocale()
	{
		return $this['config']->get('app.locale');
	}

	/**
	 * Set the current application locale.
	 *
	 * @param  string  $locale
	 * @return void
	 */
	public function setLocale($locale)
	{
		$this['config']->set('app.locale', $locale);

		$this['translator']->setLocale($locale);

		$this['events']->fire('locale.changed', array($locale));
	}

	/**
	 * Register the core class aliases in the container.
	 *
	 * @return void
	 */
	public function registerCoreContainerAliases()
	{
		$aliases = array(
			'app'            => ['Illuminate\Foundation\Application', 'Illuminate\Contracts\Container\Container', 'Illuminate\Contracts\Foundation\Application'],
			'artisan'        => 'Illuminate\Console\Application',
			'auth'           => 'Illuminate\Auth\AuthManager',
			'auth.driver'    => ['Illuminate\Auth\Guard', 'Illuminate\Contracts\Auth\Authenticator'],
			'auth.reminder.repository' => 'Illuminate\Auth\Reminders\ReminderRepositoryInterface',
			'blade.compiler' => 'Illuminate\View\Compilers\BladeCompiler',
			'cache'          => ['Illuminate\Cache\CacheManager', 'Illuminate\Contracts\Cache\Factory'],
			'cache.store'    => ['Illuminate\Cache\Repository', 'Illuminate\Contracts\Cache\Cache'],
			'config'         => ['Illuminate\Config\Repository', 'Illuminate\Contracts\Config\Config'],
			'cookie'         => ['Illuminate\Cookie\CookieJar', 'Illuminate\Contracts\Cookie\Factory', 'Illuminate\Contracts\Cookie\QueueingFactory'],
			'exception'      => 'Illuminate\Contracts\Exception\Handler',
			'encrypter'      => ['Illuminate\Encryption\Encrypter', 'Illuminate\Contracts\Encryption\Encrypter'],
			'db'             => 'Illuminate\Database\DatabaseManager',
			'events'         => ['Illuminate\Events\Dispatcher', 'Illuminate\Contracts\Events\Dispatcher'],
			'files'          => 'Illuminate\Filesystem\Filesystem',
			'filesystem'     => 'Illuminate\Contracts\Filesystem\Factory',
			'filesystem.disk' => 'Illuminate\Contracts\Filesystem\Filesystem',
			'filesystem.cloud' => 'Illuminate\Contracts\Filesystem\Cloud',
			'hash'           => 'Illuminate\Contracts\Hashing\Hasher',
			'translator'     => ['Illuminate\Translation\Translator', 'Symfony\Component\Translation\TranslatorInterface'],
			'log'            => ['Illuminate\Log\Writer', 'Illuminate\Contracts\Logging\Log', 'Psr\Log\LoggerInterface'],
			'mailer'         => ['Illuminate\Mail\Mailer', 'Illuminate\Contracts\Mail\Mailer', 'Illuminate\Contracts\Mail\MailQueue'],
			'paginator'      => 'Illuminate\Pagination\Factory',
			'auth.reminder'  => ['Illuminate\Auth\Reminders\PasswordBroker', 'Illuminate\Contracts\Auth\PasswordBroker'],
			'queue'          => 'Illuminate\Queue\QueueManager',
			'queue.connection' => 'Illuminate\Contracts\Queue\Queue',
			'redirect'       => 'Illuminate\Routing\Redirector',
			'redis'          => ['Illuminate\Redis\Database', 'Illuminate\Contracts\Redis\Database'],
			'request'        => 'Illuminate\Http\Request',
			'router'         => 'Illuminate\Routing\Router',
			'session'        => 'Illuminate\Session\SessionManager',
			'session.store'  => ['Illuminate\Session\Store', 'Symfony\Component\HttpFoundation\Session\SessionInterface'],
			'url'            => ['Illuminate\Routing\UrlGenerator', 'Illuminate\Contracts\Routing\UrlGenerator'],
			'validator'      => 'Illuminate\Validation\Factory',
			'view'           => ['Illuminate\View\Factory', 'Illuminate\Contracts\View\Factory'],
		);

		foreach ($aliases as $key => $aliases)
		{
			foreach ((array) $aliases as $alias)
			{
				$this->alias($key, $alias);
			}
		}
	}

<<<<<<< HEAD
	/**
	 * Flush the container of all bindings and resolved instances.
	 *
	 * @return void
	 */
	public function flush()
	{
		parent::flush();

		$this->loadedProviders = [];
	}

	/**
	 * Dynamically access application services.
	 *
	 * @param  string  $key
	 * @return mixed
	 */
	public function __get($key)
	{
		return $this[$key];
	}

	/**
	 * Dynamically set application services.
	 *
	 * @param  string  $key
	 * @param  mixed   $value
	 * @return void
	 */
	public function __set($key, $value)
	{
		$this[$key] = $value;
	}

=======
>>>>>>> f058a730
}<|MERGE_RESOLUTION|>--- conflicted
+++ resolved
@@ -1183,7 +1183,6 @@
 		}
 	}
 
-<<<<<<< HEAD
 	/**
 	 * Flush the container of all bindings and resolved instances.
 	 *
@@ -1196,29 +1195,4 @@
 		$this->loadedProviders = [];
 	}
 
-	/**
-	 * Dynamically access application services.
-	 *
-	 * @param  string  $key
-	 * @return mixed
-	 */
-	public function __get($key)
-	{
-		return $this[$key];
-	}
-
-	/**
-	 * Dynamically set application services.
-	 *
-	 * @param  string  $key
-	 * @param  mixed   $value
-	 * @return void
-	 */
-	public function __set($key, $value)
-	{
-		$this[$key] = $value;
-	}
-
-=======
->>>>>>> f058a730
 }