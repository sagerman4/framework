{
    "name": "illuminate/database",
    "description": "The Illuminate Database package.",
    "license": "MIT",
    "homepage": "http://laravel.com",
    "support": {
        "issues": "https://github.com/laravel/framework/issues",
        "source": "https://github.com/laravel/framework"
    },
    "keywords": ["laravel", "database", "sql", "orm"],
    "authors": [
        {
            "name": "Taylor Otwell",
            "email": "taylorotwell@gmail.com"
        }
    ],
    "require": {
        "php": ">=5.5.9",
        "illuminate/container": "5.2.*",
        "illuminate/contracts": "5.2.*",
        "illuminate/support": "5.2.*",
        "nesbot/carbon": "~1.20"
    },
    "autoload": {
        "psr-4": {
            "Illuminate\\Database\\": ""
        }
    },
    "extra": {
        "branch-alias": {
            "dev-master": "5.2-dev"
        }
    },
    "suggest": {
        "doctrine/dbal": "Required to rename columns and drop SQLite columns (~2.4).",
        "fzaninotto/faker": "Required to use the eloquent factory builder (~1.4).",
<<<<<<< HEAD
        "illuminate/console": "Required to use the database commands (5.2.*).",
        "illuminate/events": "Required to use the observers with Eloquent (5.2.*).",
        "illuminate/filesystem": "Required to use the migrations (5.2.*)."
=======
        "illuminate/console": "Required to use the database commands (5.1.*).",
        "illuminate/events": "Required to use the observers with Eloquent (5.1.*).",
        "illuminate/filesystem": "Required to use the migrations (5.1.*).",
        "illuminate/pagination": "Required to paginate the result set (5.1.*)."
>>>>>>> 59220f6e
    },
    "minimum-stability": "dev"
}<|MERGE_RESOLUTION|>--- conflicted
+++ resolved
@@ -34,16 +34,10 @@
     "suggest": {
         "doctrine/dbal": "Required to rename columns and drop SQLite columns (~2.4).",
         "fzaninotto/faker": "Required to use the eloquent factory builder (~1.4).",
-<<<<<<< HEAD
         "illuminate/console": "Required to use the database commands (5.2.*).",
         "illuminate/events": "Required to use the observers with Eloquent (5.2.*).",
-        "illuminate/filesystem": "Required to use the migrations (5.2.*)."
-=======
-        "illuminate/console": "Required to use the database commands (5.1.*).",
-        "illuminate/events": "Required to use the observers with Eloquent (5.1.*).",
-        "illuminate/filesystem": "Required to use the migrations (5.1.*).",
-        "illuminate/pagination": "Required to paginate the result set (5.1.*)."
->>>>>>> 59220f6e
+        "illuminate/filesystem": "Required to use the migrations (5.2.*).",
+        "illuminate/pagination": "Required to paginate the result set (5.2.*)."
     },
     "minimum-stability": "dev"
 }