--- conflicted
+++ resolved
@@ -134,18 +134,11 @@
      *
      * @param  string  $queue
      * @param  string  $id
-     * @param  string  $reservationId
      * @return void
      */
-<<<<<<< HEAD
-    public function deleteMessage($queue, $id, $reservationId)
-    {
-        $this->iron->deleteMessage($queue, $id, $reservationId);
-=======
     public function deleteMessage($queue, $id)
     {
         $this->iron->deleteMessage($queue, $id);
->>>>>>> 54af6389
     }
 
     /**
